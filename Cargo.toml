--- conflicted
+++ resolved
@@ -222,25 +222,6 @@
 rdkafka = { version = "0.26.0", default-features = false, features = ["libz", "ssl", "zstd"], optional = true }
 regex = { version = "1.4.5", default-features = false, features = ["std", "perf"] }
 # make sure to update the external docs when the Lua version changes
-<<<<<<< HEAD
-rlua = { version = "0.17.0", optional = true }
-seahash = { version = "4.0.1", optional = true }
-semver = { version = "0.11.0", features = ["serde"], optional = true }
-snafu = { version = "0.6.10", features = ["futures", "futures-01"] }
-snap = { version = "1.0.3", optional = true }
-socket2 = "0.4.0"
-stream-cancel = "0.8.0"
-strip-ansi-escapes = "0.1.0"
-structopt = "0.3.21"
-syslog = { version = "5", optional = true }
-syslog_loose = { version = "0.10.0", optional = true }
-tokio-postgres = { version = "0.7.1", features = ["runtime", "with-chrono-0_4"], optional = true }
-toml = "0.5.8"
-typetag = "0.1.6"
-twox-hash = "1.6"
-url = { version = "2.2.1", features = ["serde"] }
-uuid = { version = "0.8", features = ["serde", "v4"], optional = true }
-=======
 rlua = { version = "0.17.0", default-features = true, optional = true }
 seahash = { version = "4.0.1", default-features = false, optional = true }
 semver = { version = "0.11.0", default-features = false, features = ["serde"], optional = true }
@@ -258,7 +239,6 @@
 twox-hash = { version = "1.6", default-features = false }
 url = { version = "2.2.1", default-features = false }
 uuid = { version = "0.8", default-features = false, features = ["serde", "v4"], optional = true }
->>>>>>> 024fbf7f
 warp = { version = "0.3.0", default-features = false, optional = true }
 cfg-if = { version = "1.0.0", default-features = false }
 
