--- conflicted
+++ resolved
@@ -87,13 +87,8 @@
 #[async_trait::async_trait]
 #[typetag::serde(name = "tag_cardinality_limit")]
 impl TransformConfig for TagCardinalityLimitConfig {
-<<<<<<< HEAD
-    async fn build(&self, _cx: TransformContext) -> crate::Result<Transform> {
+    async fn build(&self) -> crate::Result<Transform> {
         Ok(Transform::task(TagCardinalityLimit::new(self.clone())))
-=======
-    async fn build(&self) -> crate::Result<Box<dyn Transform>> {
-        Ok(Box::new(TagCardinalityLimit::new(self.clone())))
->>>>>>> 8d68f999
     }
 
     fn input_type(&self) -> DataType {
